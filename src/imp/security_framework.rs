extern crate security_framework;
extern crate security_framework_sys;
extern crate tempdir;

use self::security_framework::base;
use self::security_framework::certificate::SecCertificate;
use self::security_framework::identity::SecIdentity;
use self::security_framework::import_export::Pkcs12ImportOptions;
use self::security_framework::secure_transport::{self, SslContext, ProtocolSide, ConnectionType,
                                                 SslProtocol, ClientBuilder};
use self::security_framework_sys::base::errSecIO;
use self::tempdir::TempDir;
use std::fmt;
use std::io;
use std::error;

use Protocol;

fn convert_protocol(protocol: Protocol) -> SslProtocol {
    match protocol {
        Protocol::Sslv3 => SslProtocol::Ssl3,
        Protocol::Tlsv10 => SslProtocol::Tls1,
        Protocol::Tlsv11 => SslProtocol::Tls11,
        Protocol::Tlsv12 => SslProtocol::Tls12,
        Protocol::__NonExhaustive => unreachable!(),
    }
}

fn protocol_min_max(protocols: &[Protocol]) -> (SslProtocol, SslProtocol) {
    let mut min = Protocol::Tlsv12;
    let mut max = Protocol::Sslv3;
    for protocol in protocols {
        if (*protocol as usize) < (min as usize) {
            min = *protocol;
        }
        if (*protocol as usize) > (max as usize) {
            max = *protocol;
        }
    }
    (convert_protocol(min), convert_protocol(max))
}

pub struct Error(base::Error);

impl error::Error for Error {
    fn description(&self) -> &str {
        error::Error::description(&self.0)
    }

    fn cause(&self) -> Option<&error::Error> {
        error::Error::cause(&self.0)
    }
}

impl fmt::Display for Error {
    fn fmt(&self, fmt: &mut fmt::Formatter) -> fmt::Result {
        fmt::Display::fmt(&self.0, fmt)
    }
}

impl fmt::Debug for Error {
    fn fmt(&self, fmt: &mut fmt::Formatter) -> fmt::Result {
        fmt::Debug::fmt(&self.0, fmt)
    }
}

impl From<base::Error> for Error {
    fn from(error: base::Error) -> Error {
        Error(error)
    }
}

#[derive(Clone)]
pub struct Pkcs12 {
    identity: SecIdentity,
    chain: Vec<SecCertificate>,
}

impl Pkcs12 {
    pub fn from_der(buf: &[u8], pass: &str) -> Result<Pkcs12, Error> {
        let dir = match TempDir::new("native-tls") {
            Ok(dir) => dir,
            Err(_) => return Err(Error(base::Error::from(errSecIO))),
        };

<<<<<<< HEAD
        let mut imports = try!(Pkcs12ImportOptions::new()
                                   .passphrase(pass)
                                   .import_optional(buf));
=======
        let mut keychain = try!(keychain::CreateOptions::new().password(pass).create(
            dir.path().join("tmp.keychain"),
        ));
        // disable lock on sleep and timeouts
        try!(keychain.set_settings(&KeychainSettings::new()));

        let mut imports = try!(
            Pkcs12ImportOptions::new()
                .passphrase(pass)
                .keychain(keychain)
                .import(buf)
        );
>>>>>>> 1d2a5293
        let import = imports.pop().unwrap();

        let identity = import
            .identity
            .expect("Pkcs12 files must include an identity");

        // FIXME: Compare the certificates for equality using CFEqual
        let identity_cert = try!(identity.certificate()).to_der();

        Ok(Pkcs12 {
<<<<<<< HEAD
               identity: identity,
               chain: import
                   .cert_chain
                   .unwrap_or(vec![])
                   .into_iter()
                   .filter(|c| c.to_der() != identity_cert)
                   .collect(),
           })
=======
            identity: import.identity,
            chain: import
                .cert_chain
                .into_iter()
                .filter(|c| c.to_der() != identity_cert)
                .collect(),
        })
>>>>>>> 1d2a5293
    }
}

pub struct Certificate(SecCertificate);

impl Certificate {
    pub fn from_der(buf: &[u8]) -> Result<Certificate, Error> {
        let cert = try!(SecCertificate::from_der(buf));
        Ok(Certificate(cert))
    }
}

pub enum HandshakeError<S> {
    Interrupted(MidHandshakeTlsStream<S>),
    Failure(Error),
}

impl<S> From<secure_transport::HandshakeError<S>> for HandshakeError<S> {
    fn from(e: secure_transport::HandshakeError<S>) -> HandshakeError<S> {
        match e {
            secure_transport::HandshakeError::Failure(e) => HandshakeError::Failure(e.into()),
            secure_transport::HandshakeError::Interrupted(s) => {
                HandshakeError::Interrupted(MidHandshakeTlsStream::Server(s))
            }
        }
    }
}

impl<S> From<secure_transport::ClientHandshakeError<S>> for HandshakeError<S> {
    fn from(e: secure_transport::ClientHandshakeError<S>) -> HandshakeError<S> {
        match e {
            secure_transport::ClientHandshakeError::Failure(e) => HandshakeError::Failure(e.into()),
            secure_transport::ClientHandshakeError::Interrupted(s) => {
                HandshakeError::Interrupted(MidHandshakeTlsStream::Client(s))
            }
        }
    }
}

impl<S> From<base::Error> for HandshakeError<S> {
    fn from(e: base::Error) -> HandshakeError<S> {
        HandshakeError::Failure(e.into())
    }
}

pub enum MidHandshakeTlsStream<S> {
    Server(secure_transport::MidHandshakeSslStream<S>),
    Client(secure_transport::MidHandshakeClientBuilder<S>),
}

impl<S> fmt::Debug for MidHandshakeTlsStream<S>
where
    S: fmt::Debug,
{
    fn fmt(&self, fmt: &mut fmt::Formatter) -> fmt::Result {
        match *self {
            MidHandshakeTlsStream::Server(ref s) => s.fmt(fmt),
            MidHandshakeTlsStream::Client(ref s) => s.fmt(fmt),
        }
    }
}

impl<S> MidHandshakeTlsStream<S>
where
    S: io::Read + io::Write,
{
    pub fn get_ref(&self) -> &S {
        match *self {
            MidHandshakeTlsStream::Server(ref s) => s.get_ref(),
            MidHandshakeTlsStream::Client(ref s) => s.get_ref(),
        }
    }

    pub fn get_mut(&mut self) -> &mut S {
        match *self {
            MidHandshakeTlsStream::Server(ref mut s) => s.get_mut(),
            MidHandshakeTlsStream::Client(ref mut s) => s.get_mut(),
        }
    }

    pub fn handshake(self) -> Result<TlsStream<S>, HandshakeError<S>> {
        match self {
            MidHandshakeTlsStream::Server(s) => {
                match s.handshake() {
                    Ok(s) => Ok(TlsStream(s)),
                    Err(e) => Err(e.into()),
                }
            }
            MidHandshakeTlsStream::Client(s) => {
                match s.handshake() {
                    Ok(s) => Ok(TlsStream(s)),
                    Err(e) => Err(e.into()),
                }
            }
        }
    }
}

pub struct TlsConnectorBuilder(TlsConnector);

impl TlsConnectorBuilder {
    pub fn identity(&mut self, pkcs12: Pkcs12) -> Result<(), Error> {
        self.0.pkcs12 = Some(pkcs12);
        Ok(())
    }

    pub fn add_root_certificate(&mut self, cert: Certificate) -> Result<(), Error> {
        self.0.roots.push(cert.0);
        Ok(())
    }

    pub fn supported_protocols(&mut self, protocols: &[Protocol]) -> Result<(), Error> {
        self.0.protocols = protocols.to_vec();
        Ok(())
    }

    pub fn build(self) -> Result<TlsConnector, Error> {
        Ok(self.0)
    }
}

#[derive(Clone)]
pub struct TlsConnector {
    pkcs12: Option<Pkcs12>,
    protocols: Vec<Protocol>,
    roots: Vec<SecCertificate>,
}

impl TlsConnector {
    pub fn builder() -> Result<TlsConnectorBuilder, Error> {
        Ok(TlsConnectorBuilder(TlsConnector {
                                   pkcs12: None,
                                   protocols: vec![Protocol::Tlsv10,
                                                   Protocol::Tlsv11,
                                                   Protocol::Tlsv12],
                                   roots: vec![],
                               }))
    }

    pub fn connect<S>(&self, domain: &str, stream: S) -> Result<TlsStream<S>, HandshakeError<S>>
<<<<<<< HEAD
        where S: io::Read + io::Write
=======
    where
        S: io::Read + io::Write,
>>>>>>> 1d2a5293
    {
        self.connect_inner(Some(domain), stream)
    }

    pub fn connect_no_domain<S>(&self, stream: S) -> Result<TlsStream<S>, HandshakeError<S>>
    where
        S: io::Read + io::Write,
    {
        self.connect_inner(None, stream)
    }

<<<<<<< HEAD
    fn connect_inner<S>(&self,
                        domain: Option<&str>,
                        stream: S)
                        -> Result<TlsStream<S>, HandshakeError<S>>
        where S: io::Read + io::Write
=======
    fn connect_inner<S>(
        &self,
        domain: Option<&str>,
        stream: S,
    ) -> Result<TlsStream<S>, HandshakeError<S>>
    where
        S: io::Read + io::Write,
>>>>>>> 1d2a5293
    {
        let mut builder = ClientBuilder::new();
        let (min, max) = protocol_min_max(&self.protocols);
        builder.protocol_min(min);
        builder.protocol_max(max);
        if let Some(pkcs12) = self.pkcs12.as_ref() {
            builder.identity(&pkcs12.identity, &pkcs12.chain);
        }
        builder.anchor_certificates(&self.roots);

        let r = match domain {
            Some(domain) => builder.handshake2(domain, stream),
            None => builder.danger_handshake_without_providing_domain_for_certificate_validation_and_server_name_indication(stream),
        };
        match r {
            Ok(s) => Ok(TlsStream(s)),
            Err(e) => Err(e.into()),
        }
    }
}

pub struct TlsAcceptorBuilder(TlsAcceptor);

impl TlsAcceptorBuilder {
    pub fn supported_protocols(&mut self, protocols: &[Protocol]) -> Result<(), Error> {
        self.0.protocols = protocols.to_vec();
        Ok(())
    }

    pub fn build(self) -> Result<TlsAcceptor, Error> {
        Ok(self.0)
    }
}

#[derive(Clone)]
pub struct TlsAcceptor {
    pkcs12: Pkcs12,
    protocols: Vec<Protocol>,
}

impl TlsAcceptor {
    pub fn builder(pkcs12: Pkcs12) -> Result<TlsAcceptorBuilder, Error> {
        Ok(TlsAcceptorBuilder(TlsAcceptor {
                                  pkcs12: pkcs12,
                                  protocols: vec![Protocol::Tlsv10,
                                                  Protocol::Tlsv11,
                                                  Protocol::Tlsv12],
                              }))
    }

    pub fn accept<S>(&self, stream: S) -> Result<TlsStream<S>, HandshakeError<S>>
    where
        S: io::Read + io::Write,
    {
        let mut ctx = try!(SslContext::new(
            ProtocolSide::Server,
            ConnectionType::Stream,
        ));

        let (min, max) = protocol_min_max(&self.protocols);
        try!(ctx.set_protocol_version_min(min));
        try!(ctx.set_protocol_version_max(max));
        try!(ctx.set_certificate(
            &self.pkcs12.identity,
            &self.pkcs12.chain,
        ));
        match ctx.handshake(stream) {
            Ok(s) => Ok(TlsStream(s)),
            Err(e) => Err(e.into()),
        }
    }
}

pub struct TlsStream<S>(secure_transport::SslStream<S>);

impl<S: fmt::Debug> fmt::Debug for TlsStream<S> {
    fn fmt(&self, fmt: &mut fmt::Formatter) -> fmt::Result {
        fmt::Debug::fmt(&self.0, fmt)
    }
}

impl<S: io::Read + io::Write> TlsStream<S> {
    pub fn get_ref(&self) -> &S {
        self.0.get_ref()
    }

    pub fn get_mut(&mut self) -> &mut S {
        self.0.get_mut()
    }

    pub fn buffered_read_size(&self) -> Result<usize, Error> {
        Ok(try!(self.0.context().buffered_read_size()))
    }

    pub fn shutdown(&mut self) -> io::Result<()> {
        try!(self.0.close());
        Ok(())
    }
}

impl<S: io::Read + io::Write> io::Read for TlsStream<S> {
    fn read(&mut self, buf: &mut [u8]) -> io::Result<usize> {
        self.0.read(buf)
    }
}

impl<S: io::Read + io::Write> io::Write for TlsStream<S> {
    fn write(&mut self, buf: &[u8]) -> io::Result<usize> {
        self.0.write(buf)
    }

    fn flush(&mut self) -> io::Result<()> {
        self.0.flush()
    }
}

/// Security Framework-specific extensions to `TlsStream`.
pub trait TlsStreamExt<S> {
    /// Returns a shared reference to the Security Framework `SslStream`.
    fn raw_stream(&self) -> &secure_transport::SslStream<S>;

    /// Returns a mutable reference to the Security Framework `SslStream`.
    fn raw_stream_mut(&mut self) -> &mut secure_transport::SslStream<S>;
}

impl<S> TlsStreamExt<S> for ::TlsStream<S> {
    fn raw_stream(&self) -> &secure_transport::SslStream<S> {
        &(self.0).0
    }

    fn raw_stream_mut(&mut self) -> &mut secure_transport::SslStream<S> {
        &mut (self.0).0
    }
}

/// Security Framework-specific extensions to `TlsConnectorBuilder`.
pub trait TlsConnectorBuilderExt {
    /// Deprecated
    #[deprecated(since = "0.1.2", note = "use add_root_certificate")]
    fn anchor_certificates(&mut self, certs: &[SecCertificate]) -> &mut Self;
}

impl TlsConnectorBuilderExt for ::TlsConnectorBuilder {
    fn anchor_certificates(&mut self, certs: &[SecCertificate]) -> &mut Self {
        (self.0).0.roots = certs.to_owned();
        self
    }
}

/// Security Framework-specific extensions to `Error`
pub trait ErrorExt {
    /// Extract the underlying Security Framework error for inspection.
    fn security_framework_error(&self) -> &base::Error;
}

impl ErrorExt for ::Error {
    fn security_framework_error(&self) -> &base::Error {
        &(self.0).0
    }
}<|MERGE_RESOLUTION|>--- conflicted
+++ resolved
@@ -83,11 +83,6 @@
             Err(_) => return Err(Error(base::Error::from(errSecIO))),
         };
 
-<<<<<<< HEAD
-        let mut imports = try!(Pkcs12ImportOptions::new()
-                                   .passphrase(pass)
-                                   .import_optional(buf));
-=======
         let mut keychain = try!(keychain::CreateOptions::new().password(pass).create(
             dir.path().join("tmp.keychain"),
         ));
@@ -100,7 +95,6 @@
                 .keychain(keychain)
                 .import(buf)
         );
->>>>>>> 1d2a5293
         let import = imports.pop().unwrap();
 
         let identity = import
@@ -111,16 +105,6 @@
         let identity_cert = try!(identity.certificate()).to_der();
 
         Ok(Pkcs12 {
-<<<<<<< HEAD
-               identity: identity,
-               chain: import
-                   .cert_chain
-                   .unwrap_or(vec![])
-                   .into_iter()
-                   .filter(|c| c.to_der() != identity_cert)
-                   .collect(),
-           })
-=======
             identity: import.identity,
             chain: import
                 .cert_chain
@@ -128,7 +112,6 @@
                 .filter(|c| c.to_der() != identity_cert)
                 .collect(),
         })
->>>>>>> 1d2a5293
     }
 }
 
@@ -269,12 +252,8 @@
     }
 
     pub fn connect<S>(&self, domain: &str, stream: S) -> Result<TlsStream<S>, HandshakeError<S>>
-<<<<<<< HEAD
-        where S: io::Read + io::Write
-=======
     where
         S: io::Read + io::Write,
->>>>>>> 1d2a5293
     {
         self.connect_inner(Some(domain), stream)
     }
@@ -286,13 +265,6 @@
         self.connect_inner(None, stream)
     }
 
-<<<<<<< HEAD
-    fn connect_inner<S>(&self,
-                        domain: Option<&str>,
-                        stream: S)
-                        -> Result<TlsStream<S>, HandshakeError<S>>
-        where S: io::Read + io::Write
-=======
     fn connect_inner<S>(
         &self,
         domain: Option<&str>,
@@ -300,7 +272,6 @@
     ) -> Result<TlsStream<S>, HandshakeError<S>>
     where
         S: io::Read + io::Write,
->>>>>>> 1d2a5293
     {
         let mut builder = ClientBuilder::new();
         let (min, max) = protocol_min_max(&self.protocols);
