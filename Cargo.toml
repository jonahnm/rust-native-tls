--- conflicted
+++ resolved
@@ -11,15 +11,9 @@
 vendored = ["openssl/vendored"]
 
 [target.'cfg(any(target_os = "macos", target_os = "ios"))'.dependencies]
-<<<<<<< HEAD
-security-framework = { version = "0.4.4", features = ["alpn"] }
-security-framework-sys = "0.4.3"
-lazy_static = "1.0"
-=======
-security-framework = "2.0.0"
+security-framework = {version = "2.0.0", features = ["alpn"]}
 security-framework-sys = "2.0.0"
 lazy_static = "1.4.0"
->>>>>>> 3377126a
 libc = "0.2"
 tempfile = "3.1.0"
 
