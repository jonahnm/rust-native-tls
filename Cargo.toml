--- conflicted
+++ resolved
@@ -8,19 +8,13 @@
 documentation = "https://docs.rs/native-tls/0.1.4/native_tls"
 readme = "README.md"
 
-<<<<<<< HEAD
+[dependencies]
+lazy_static = "0.2"
+
 [target.'cfg(any(target_os = "macos", target_os = "ios"))'.dependencies]
 security-framework = { version = "0.1.15", features = ["OSX_10_8" ]}
 security-framework-sys = "0.1.15"
-=======
-[dependencies]
-lazy_static = "0.2"
-
-[target.'cfg(target_os = "macos")'.dependencies]
-security-framework = { version = "0.1.13", features = ["OSX_10_8" ] }
-security-framework-sys = "0.1.13"
 libc = "0.2"
->>>>>>> cd4aea4f
 tempdir = "0.3"
 
 [target.'cfg(target_os = "windows")'.dependencies]
